--- conflicted
+++ resolved
@@ -16,11 +16,8 @@
 - 🤖 **RAG 기반 질의응답** - 문서 컨텍스트 기반 정확한 답변 생성
 - 🗺️ **마인드맵 시각화** - 문서 내용을 직관적인 마인드맵으로 시각화
 - 📊 **문서 요약 기능** - AI 기반 자동 문서 요약 생성
-<<<<<<< HEAD
 - 🎬 **YouTube 영상 요약** - 링크만 입력하면 영상 내용을 요약
-=======
 - 🎥 **영상 요약/스크립트 추출** - 업로드한 영상에서 자막을 추출하고 핵심 내용을 마크다운 형식으로 요약
->>>>>>> 66409aa8
 - 👥 **프로젝트 멤버 관리** - 팀 단위 문서 공유 및 협업
 - 🔐 **완전한 인증 시스템** - JWT 기반 보안 인증 및 권한 관리
 - 💻 **모던 웹 인터페이스** - React 기반 사용자 친화적 UI
